--- conflicted
+++ resolved
@@ -302,29 +302,17 @@
 		String output      = (args.length > 4 ? args[4] : "");
 
 		// Create DataSourceContract for documents relation
-<<<<<<< HEAD
-		FileDataSource docs = new FileDataSource(DelimitedInputFormat.class, docsInput);
-=======
 		FileDataSource docs = new FileDataSource(LineInFormat.class, docsInput, "Docs Input");
->>>>>>> fd00762a
 		docs.setDegreeOfParallelism(noSubTasks);
 		// TODO set Unique Key contract
 		// docs.setOutputContract(UniqueKey.class);
 
 		// Create DataSourceContract for ranks relation
-<<<<<<< HEAD
-		FileDataSource ranks = new FileDataSource(DelimitedInputFormat.class, ranksInput);
-		ranks.setDegreeOfParallelism(noSubTasks);
-
-		// Create DataSourceContract for visits relation
-		FileDataSource visits = new FileDataSource(DelimitedInputFormat.class, visitsInput);
-=======
 		FileDataSource ranks = new FileDataSource(LineInFormat.class, ranksInput, "Ranks input");
 		ranks.setDegreeOfParallelism(noSubTasks);
 
 		// Create DataSourceContract for visits relation
 		FileDataSource visits = new FileDataSource(LineInFormat.class, visitsInput, "Visits input:q");
->>>>>>> fd00762a
 		visits.setDegreeOfParallelism(noSubTasks);
 
 		// Create MapContract for filtering the entries from the documents
